
group = 'com.aestasit.infrastructure.sshoogr'
version = '0.9.16-SNAPSHOT'

buildscript {
  repositories { mavenCentral() }
  dependencies { classpath 'net.saliman:gradle-cobertura-plugin:2.0.0' }
  dependencies { classpath 'org.ajoberstar:gradle-git:0.8.0' }
}

apply plugin: 'groovy'
apply plugin: 'maven'
apply plugin: 'idea'
apply plugin: 'eclipse'
apply plugin: 'cobertura'
apply plugin: 'github-pages'

apply from: 'repos.gradle'
apply from: 'sonar.gradle'
apply from: 'docs.gradle'

sourceCompatibility = '1.6'
targetCompatibility = '1.6'

compileGroovy {
  options.compilerArgs << '-Xlint:-options'
}

configure(allprojects) {
  ext.groovyVersion  = '2.1.8'
  ext.slf4jVersion   = '1.7.5'
  ext.logbackVersion = '1.0.13'
}

dependencies {
  compile "org.codehaus.groovy:groovy-all:${groovyVersion}"
  compile "org.slf4j:slf4j-api:${slf4jVersion}"
  compile "org.slf4j:jcl-over-slf4j:${slf4jVersion}"
  compile "ch.qos.logback:logback-classic:${logbackVersion}"
  compile 'commons-io:commons-io:1.4'
  compile 'commons-codec:commons-codec:1.9'
  compile 'com.jcraft:jsch:0.1.51'
  testCompile 'junit:junit:4.11'
  testCompile 'com.aestasit.infrastructure.mock:groovy-sshd-mock:0.3'
}

sourceSets {

  integrationTest {

    compileClasspath += main.output + test.output
    runtimeClasspath += main.output + test.output
  }
}

configurations {
  all*.exclude group: 'commons-logging'
  all*.exclude group: 'log4j'
  all*.exclude module: 'slf4j-simple'

  integrationTestCompile.extendsFrom testCompile
  integrationTestRuntime.extendsFrom testRuntime

}

task wrapper(type: Wrapper) {
<<<<<<< HEAD
  gradleVersion = '1.12'
=======
  gradleVersion = '1.8'
}



task integration(type:Test){
  description = "Run integration tests (located in src/integrationTest/...)."
  testClassesDir = project.sourceSets.integrationTest.output.classesDir
  classpath = project.sourceSets.integrationTest.runtimeClasspath
>>>>>>> 229103b7
}<|MERGE_RESOLUTION|>--- conflicted
+++ resolved
@@ -64,10 +64,7 @@
 }
 
 task wrapper(type: Wrapper) {
-<<<<<<< HEAD
   gradleVersion = '1.12'
-=======
-  gradleVersion = '1.8'
 }
 
 
@@ -76,5 +73,4 @@
   description = "Run integration tests (located in src/integrationTest/...)."
   testClassesDir = project.sourceSets.integrationTest.output.classesDir
   classpath = project.sourceSets.integrationTest.runtimeClasspath
->>>>>>> 229103b7
 }
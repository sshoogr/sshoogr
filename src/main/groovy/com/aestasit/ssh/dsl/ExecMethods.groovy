<<<<<<< HEAD
/*
 * Copyright (C) 2011-2014 Aestas/IT
 *
 * Licensed under the Apache License, Version 2.0 (the "License");
 * you may not use this file except in compliance with the License.
 * You may obtain a copy of the License at
 *
 * http://www.apache.org/licenses/LICENSE-2.0
 *
 * Unless required by applicable law or agreed to in writing, software
 * distributed under the License is distributed on an "AS IS" BASIS,
 * WITHOUT WARRANTIES OR CONDITIONS OF ANY KIND, either express or implied.
 * See the License for the specific language governing permissions and
 * limitations under the License.
 */

package com.aestasit.ssh.dsl

import org.apache.commons.io.output.TeeOutputStream

import com.aestasit.ssh.ExecOptions
import com.aestasit.ssh.SshException
import com.aestasit.ssh.log.LoggerOutputStream
import com.jcraft.jsch.Channel
import com.jcraft.jsch.ChannelExec
import com.jcraft.jsch.JSchException

/**
 * Mix-in class for SessionDelegate implementing EXEC functionality.
 *
 * @author Andrey Adamovich
 *
 */
class ExecMethods {

  private static final int RETRY_DELAY = 1000

  CommandOutput exec(String cmd) {
    doExec(cmd, new ExecOptions(options.execOptions))
  }

  CommandOutput exec(Collection cmds) {
    doExec(cmds, new ExecOptions(options.execOptions))
  }

  CommandOutput exec(Closure cl) {
    cl.delegate = new ExecOptionsDelegate()
    cl.resolveStrategy = Closure.DELEGATE_FIRST
    cl()
    if (!cl.delegate.command) {
      new SshException('Remote command is not specified!')
    }
    doExec(cl.delegate.command, new ExecOptions(options.execOptions, cl.delegate.execOptions))
  }

  CommandOutput exec(Map execOptions) {
    doExec(execOptions.command, new ExecOptions(options.execOptions, execOptions))
  }

  def prefix(String prefix, Closure cl) {
    def result = null
    def originalPrefix = options.execOptions.prefix
    options.execOptions.prefix = prefix
    cl.delegate = this
    cl.resolveStrategy = Closure.DELEGATE_FIRST
    result = cl()
    options.execOptions.prefix = originalPrefix
    result
  }

  def suffix(String prefix, Closure cl) {
    def result = null
    def originalSuffix = options.execOptions.suffix
    options.execOptions.prefix = suffix
    cl.delegate = this
    cl.resolveStrategy = Closure.DELEGATE_FIRST
    result = cl()
    options.execOptions.suffix = originalSuffix
    result
  }

  private CommandOutput doExec(Collection cmds, ExecOptions execOptions) {
    CommandOutput commandOutput = null
    cmds.each { cmd ->
      commandOutput = doExec(cmd, new ExecOptions(options.execOptions, execOptions))
    }
    commandOutput
  }

  private CommandOutput doExec(String cmd, ExecOptions options) {
    connect()
    catchExceptions(options) {
      awaitTermination(executeCommand(cmd, options), options)
    }
  }

  private ChannelData executeCommand(String cmd, ExecOptions options) {
    session.timeout = options.maxWait
    String actualCommand = cmd
    if (options.escapeCharacters) {
      if (options.escapeCharacters.contains('\\')) {
        actualCommand = actualCommand.replace('\\', '\\\\')
      }
      options.escapeCharacters.each { ch ->
        if (ch != '\\') {
          actualCommand = actualCommand.replace(ch.toString(), '\\' + ch)
        }
      } 
    }
    if (options.prefix) {
      actualCommand = "${options.prefix} ${actualCommand}"
    }
    if (options.suffix) {
      actualCommand = "${actualCommand} ${options.suffix}"
    }    
    if (options.showCommand) {
      logger.info("> " + actualCommand)
    }
    ChannelExec channel = (ChannelExec) session.openChannel("exec")
    def savedOutput = new ByteArrayOutputStream()
    def output = savedOutput
    if (options.showOutput) {
      def systemOutput = new LoggerOutputStream(logger)
      output = new TeeOutputStream(savedOutput, systemOutput)
    }
    channel.command = actualCommand
    channel.outputStream = output
    channel.extOutputStream = output
    channel.setPty(true)
    channel.connect()
    new ChannelData(channel: channel, output: savedOutput)
  }

  class ChannelData {
    ByteArrayOutputStream output
    Channel channel
  }

  private CommandOutput awaitTermination(ChannelData channelData, ExecOptions options) {
    Channel channel = channelData.channel
    try {
      def thread = null
      thread =
          new Thread() {
            void run() {
              while (!channel.isClosed()) {
                if (thread == null) {
                  return
                }
                try {
                  sleep(RETRY_DELAY)
                } catch (Exception e) {
                  // ignored
                }
              }
            }
          }
      thread.start()
      thread.join(options.maxWait)
      if (thread.isAlive()) {
        thread = null
        return failWithTimeout(options)
      } else {
        int ec = channel.exitStatus
        verifyExitCode(ec, options)
        return new CommandOutput(ec, channelData.output.toString())
      }
    } finally {
      channel.disconnect()
    }
  }

  private CommandOutput catchExceptions(ExecOptions options, Closure cl) {
    try {
      return cl()
    } catch (JSchException e) {
      if (e.getMessage().indexOf("session is down") >= 0) {
        return failWithTimeout(options)
      } else {
        return failWithException(options, e)
      }
    }
  }

  private CommandOutput failWithTimeout(ExecOptions options) {
    setChanged(true)
    if (options.failOnError) {
      throw new SshException("Session timeout!")
    } else {
      logger.warn("Session timeout!")
      return new CommandOutput(-1, "Session timeout!")
    }
  }

  private CommandOutput failWithException(ExecOptions options, Throwable e) {
    if (options.failOnError) {
      throw new SshException("Command failed with exception", e)
    } else {
      logger.warn("Caught exception: " + e.getMessage())
      return new CommandOutput(-1, e.getMessage(), e)
    }
  }

  private CommandOutput verifyExitCode(int exitCode, ExecOptions options) {
    if (exitCode != 0) {
      String msg = "Remote command failed with exit status $exitCode"
      if (options.failOnError) {
        throw new SshException(msg)
      } else {
        if (options.showOutput) {
          logger.warn(msg)
        }
      }
    }
  }
}
=======
/*
 * Copyright (C) 2011-2014 Aestas/IT
 *
 * Licensed under the Apache License, Version 2.0 (the "License");
 * you may not use this file except in compliance with the License.
 * You may obtain a copy of the License at
 *
 * http://www.apache.org/licenses/LICENSE-2.0
 *
 * Unless required by applicable law or agreed to in writing, software
 * distributed under the License is distributed on an "AS IS" BASIS,
 * WITHOUT WARRANTIES OR CONDITIONS OF ANY KIND, either express or implied.
 * See the License for the specific language governing permissions and
 * limitations under the License.
 */

package com.aestasit.ssh.dsl

import org.apache.commons.io.output.TeeOutputStream

import com.aestasit.ssh.ExecOptions
import com.aestasit.ssh.SshException
import com.aestasit.ssh.log.LoggerOutputStream
import com.jcraft.jsch.Channel
import com.jcraft.jsch.ChannelExec
import com.jcraft.jsch.JSchException

/**
 * Mix-in class for SessionDelegate implementing EXEC functionality.
 *
 * @author Andrey Adamovich
 *
 */
class ExecMethods {

  private static final int RETRY_DELAY = 1000

  CommandOutput exec(String cmd) {
    doExec(cmd, new ExecOptions(options.execOptions))
  }

  CommandOutput exec(Collection cmds) {
    doExec(cmds, new ExecOptions(options.execOptions))
  }

  CommandOutput exec(Closure cl) {
    cl.delegate = new ExecOptionsDelegate()
    cl.resolveStrategy = Closure.DELEGATE_FIRST
    cl()
    if (!cl.delegate.command) {
      new SshException('Remote command is not specified!')
    }
    doExec(cl.delegate.command, new ExecOptions(options.execOptions, cl.delegate.execOptions))
  }

  CommandOutput exec(Map execOptions) {
    doExec(execOptions.command, new ExecOptions(options.execOptions, execOptions))
  }

  def prefix(String prefix, Closure cl) {
    def result = null
    def originalPrefix = options.execOptions.prefix
    options.execOptions.prefix = prefix
    cl.delegate = this
    cl.resolveStrategy = Closure.DELEGATE_FIRST
    result = cl()
    options.execOptions.prefix = originalPrefix
    result
  }

  def suffix(String prefix, Closure cl) {
    def result = null
    def originalSuffix = options.execOptions.suffix
    options.execOptions.prefix = suffix
    cl.delegate = this
    cl.resolveStrategy = Closure.DELEGATE_FIRST
    result = cl()
    options.execOptions.suffix = originalSuffix
    result
  }

  private CommandOutput doExec(Collection cmds, ExecOptions execOptions) {
    CommandOutput commandOutput = null
    cmds.each { cmd ->
      commandOutput = doExec(cmd, new ExecOptions(options.execOptions, execOptions))
    }
    commandOutput
  }

  private CommandOutput doExec(String cmd, ExecOptions options) {
    connect()
    catchExceptions(options) {
      awaitTermination(executeCommand(cmd, options), options)
    }
  }

  private ChannelData executeCommand(String cmd, ExecOptions options) {
    session.timeout = options.maxWait
    String actualCommand = cmd
    if (options.escapeCharacters) {
      if (options.escapeCharacters.contains('\\')) {
        actualCommand = actualCommand.replace('\\', '\\\\')
      }
      options.escapeCharacters.each { ch ->
        if (ch != '\\') {
          actualCommand = actualCommand.replace(ch.toString(), '\\' + ch)
        }
      } 
    }
    if (options.prefix) {
      actualCommand = "${options.prefix} ${actualCommand}"
    }
    if (options.suffix) {
      actualCommand = "${actualCommand} ${options.suffix}"
    }    
    if (options.showCommand) {
      logger.info("> " + actualCommand)
    }
    ChannelExec channel = (ChannelExec) session.openChannel("exec")
    def savedOutput = new ByteArrayOutputStream()
    def output = savedOutput
    if (options.showOutput) {
      def systemOutput = new LoggerOutputStream(logger)
      output = new TeeOutputStream(savedOutput, systemOutput)
    }
    channel.command = actualCommand
    channel.outputStream = output
    channel.extOutputStream = output
    channel.setPty(options.usePty)
    channel.connect()
    new ChannelData(channel: channel, output: savedOutput)
  }

  class ChannelData {
    ByteArrayOutputStream output
    Channel channel
  }

  private CommandOutput awaitTermination(ChannelData channelData, ExecOptions options) {
    Channel channel = channelData.channel
    try {
      def thread = null
      thread =
          new Thread() {
            void run() {
              while (!channel.isClosed()) {
                if (thread == null) {
                  return
                }
                try {
                  sleep(RETRY_DELAY)
                } catch (Exception e) {
                  // ignored
                }
              }
            }
          }
      thread.start()
      thread.join(options.maxWait)
      if (thread.isAlive()) {
        thread = null
        return failWithTimeout(options)
      } else {
        int ec = channel.exitStatus
        verifyExitCode(ec, options)
        return new CommandOutput(ec, channelData.output.toString())
      }
    } finally {
      channel.disconnect()
    }
  }

  private CommandOutput catchExceptions(ExecOptions options, Closure cl) {
    try {
      return cl()
    } catch (JSchException e) {
      if (e.getMessage().indexOf("session is down") >= 0) {
        return failWithTimeout(options)
      } else {
        return failWithException(options, e)
      }
    }
  }

  private CommandOutput failWithTimeout(ExecOptions options) {
    setChanged(true)
    if (options.failOnError) {
      throw new SshException("Session timeout!")
    } else {
      logger.warn("Session timeout!")
      return new CommandOutput(-1, "Session timeout!")
    }
  }

  private CommandOutput failWithException(ExecOptions options, Throwable e) {
    if (options.failOnError) {
      throw new SshException("Command failed with exception", e)
    } else {
      logger.warn("Caught exception: " + e.getMessage())
      return new CommandOutput(-1, e.getMessage(), e)
    }
  }

  private CommandOutput verifyExitCode(int exitCode, ExecOptions options) {
    if (exitCode != 0) {
      String msg = "Remote command failed with exit status $exitCode"
      if (options.failOnError) {
        throw new SshException(msg)
      } else {
        if (options.showOutput) {
          logger.warn(msg)
        }
      }
    }
  }
}
>>>>>>> e0da839f
<|MERGE_RESOLUTION|>--- conflicted
+++ resolved
@@ -1,4 +1,3 @@
-<<<<<<< HEAD
 /*
  * Copyright (C) 2011-2014 Aestas/IT
  *
@@ -127,7 +126,7 @@
     channel.command = actualCommand
     channel.outputStream = output
     channel.extOutputStream = output
-    channel.setPty(true)
+    channel.setPty(options.usePty)
     channel.connect()
     new ChannelData(channel: channel, output: savedOutput)
   }
@@ -214,222 +213,4 @@
       }
     }
   }
-}
-=======
-/*
- * Copyright (C) 2011-2014 Aestas/IT
- *
- * Licensed under the Apache License, Version 2.0 (the "License");
- * you may not use this file except in compliance with the License.
- * You may obtain a copy of the License at
- *
- * http://www.apache.org/licenses/LICENSE-2.0
- *
- * Unless required by applicable law or agreed to in writing, software
- * distributed under the License is distributed on an "AS IS" BASIS,
- * WITHOUT WARRANTIES OR CONDITIONS OF ANY KIND, either express or implied.
- * See the License for the specific language governing permissions and
- * limitations under the License.
- */
-
-package com.aestasit.ssh.dsl
-
-import org.apache.commons.io.output.TeeOutputStream
-
-import com.aestasit.ssh.ExecOptions
-import com.aestasit.ssh.SshException
-import com.aestasit.ssh.log.LoggerOutputStream
-import com.jcraft.jsch.Channel
-import com.jcraft.jsch.ChannelExec
-import com.jcraft.jsch.JSchException
-
-/**
- * Mix-in class for SessionDelegate implementing EXEC functionality.
- *
- * @author Andrey Adamovich
- *
- */
-class ExecMethods {
-
-  private static final int RETRY_DELAY = 1000
-
-  CommandOutput exec(String cmd) {
-    doExec(cmd, new ExecOptions(options.execOptions))
-  }
-
-  CommandOutput exec(Collection cmds) {
-    doExec(cmds, new ExecOptions(options.execOptions))
-  }
-
-  CommandOutput exec(Closure cl) {
-    cl.delegate = new ExecOptionsDelegate()
-    cl.resolveStrategy = Closure.DELEGATE_FIRST
-    cl()
-    if (!cl.delegate.command) {
-      new SshException('Remote command is not specified!')
-    }
-    doExec(cl.delegate.command, new ExecOptions(options.execOptions, cl.delegate.execOptions))
-  }
-
-  CommandOutput exec(Map execOptions) {
-    doExec(execOptions.command, new ExecOptions(options.execOptions, execOptions))
-  }
-
-  def prefix(String prefix, Closure cl) {
-    def result = null
-    def originalPrefix = options.execOptions.prefix
-    options.execOptions.prefix = prefix
-    cl.delegate = this
-    cl.resolveStrategy = Closure.DELEGATE_FIRST
-    result = cl()
-    options.execOptions.prefix = originalPrefix
-    result
-  }
-
-  def suffix(String prefix, Closure cl) {
-    def result = null
-    def originalSuffix = options.execOptions.suffix
-    options.execOptions.prefix = suffix
-    cl.delegate = this
-    cl.resolveStrategy = Closure.DELEGATE_FIRST
-    result = cl()
-    options.execOptions.suffix = originalSuffix
-    result
-  }
-
-  private CommandOutput doExec(Collection cmds, ExecOptions execOptions) {
-    CommandOutput commandOutput = null
-    cmds.each { cmd ->
-      commandOutput = doExec(cmd, new ExecOptions(options.execOptions, execOptions))
-    }
-    commandOutput
-  }
-
-  private CommandOutput doExec(String cmd, ExecOptions options) {
-    connect()
-    catchExceptions(options) {
-      awaitTermination(executeCommand(cmd, options), options)
-    }
-  }
-
-  private ChannelData executeCommand(String cmd, ExecOptions options) {
-    session.timeout = options.maxWait
-    String actualCommand = cmd
-    if (options.escapeCharacters) {
-      if (options.escapeCharacters.contains('\\')) {
-        actualCommand = actualCommand.replace('\\', '\\\\')
-      }
-      options.escapeCharacters.each { ch ->
-        if (ch != '\\') {
-          actualCommand = actualCommand.replace(ch.toString(), '\\' + ch)
-        }
-      } 
-    }
-    if (options.prefix) {
-      actualCommand = "${options.prefix} ${actualCommand}"
-    }
-    if (options.suffix) {
-      actualCommand = "${actualCommand} ${options.suffix}"
-    }    
-    if (options.showCommand) {
-      logger.info("> " + actualCommand)
-    }
-    ChannelExec channel = (ChannelExec) session.openChannel("exec")
-    def savedOutput = new ByteArrayOutputStream()
-    def output = savedOutput
-    if (options.showOutput) {
-      def systemOutput = new LoggerOutputStream(logger)
-      output = new TeeOutputStream(savedOutput, systemOutput)
-    }
-    channel.command = actualCommand
-    channel.outputStream = output
-    channel.extOutputStream = output
-    channel.setPty(options.usePty)
-    channel.connect()
-    new ChannelData(channel: channel, output: savedOutput)
-  }
-
-  class ChannelData {
-    ByteArrayOutputStream output
-    Channel channel
-  }
-
-  private CommandOutput awaitTermination(ChannelData channelData, ExecOptions options) {
-    Channel channel = channelData.channel
-    try {
-      def thread = null
-      thread =
-          new Thread() {
-            void run() {
-              while (!channel.isClosed()) {
-                if (thread == null) {
-                  return
-                }
-                try {
-                  sleep(RETRY_DELAY)
-                } catch (Exception e) {
-                  // ignored
-                }
-              }
-            }
-          }
-      thread.start()
-      thread.join(options.maxWait)
-      if (thread.isAlive()) {
-        thread = null
-        return failWithTimeout(options)
-      } else {
-        int ec = channel.exitStatus
-        verifyExitCode(ec, options)
-        return new CommandOutput(ec, channelData.output.toString())
-      }
-    } finally {
-      channel.disconnect()
-    }
-  }
-
-  private CommandOutput catchExceptions(ExecOptions options, Closure cl) {
-    try {
-      return cl()
-    } catch (JSchException e) {
-      if (e.getMessage().indexOf("session is down") >= 0) {
-        return failWithTimeout(options)
-      } else {
-        return failWithException(options, e)
-      }
-    }
-  }
-
-  private CommandOutput failWithTimeout(ExecOptions options) {
-    setChanged(true)
-    if (options.failOnError) {
-      throw new SshException("Session timeout!")
-    } else {
-      logger.warn("Session timeout!")
-      return new CommandOutput(-1, "Session timeout!")
-    }
-  }
-
-  private CommandOutput failWithException(ExecOptions options, Throwable e) {
-    if (options.failOnError) {
-      throw new SshException("Command failed with exception", e)
-    } else {
-      logger.warn("Caught exception: " + e.getMessage())
-      return new CommandOutput(-1, e.getMessage(), e)
-    }
-  }
-
-  private CommandOutput verifyExitCode(int exitCode, ExecOptions options) {
-    if (exitCode != 0) {
-      String msg = "Remote command failed with exit status $exitCode"
-      if (options.failOnError) {
-        throw new SshException(msg)
-      } else {
-        if (options.showOutput) {
-          logger.warn(msg)
-        }
-      }
-    }
-  }
-}
->>>>>>> e0da839f
+}
<<<<<<< HEAD
# sshoogr

## Overview

The `sshoogr` is a **Groovy**-based **DSL** library for working with remote servers through **SSH**. The **DSL** allows:

- connecting,
- executing remote commands,
- copying files and directories,
- creating tunnels in a simple and concise way.

The library was jointly developed by **Aestas/IT** (http://aestasit.com) and **NetCompany A/S** (http://www.netcompany.com/) to support the quickly growing company's operations and hosting department.

### Using `sshoogr` in Groovy scripts

The easiest way to use `sshoogr` in a **Groovy** script is by importing the dependency using [Grape](http://groovy.codehaus.org/Grape).

    @Grab('com.aestasit.infrastructure.sshoogr:sshoogr:0.9.15')
    import static com.aestasit.ssh.DefaulSsh.*

The entry point for using the **DSL** is the `remoteSession` method, which accepts an **SSH** **URL** and a closure with **Groovy** or **DSL** code:

    remoteSession('user2:654321@localhost:2222') {
      exec 'rm -rf /tmp/*'
      exec 'touch /var/lock/my.pid'
      remoteFile('/var/my.conf').text = "enabled=true"
    }

For more use cases, please refer to the following sections or to the `examples` folder in this repository.

### Remote connections

The `remoteSession` method accepts an **SSH** **URL** and a closure, for example:

    remoteSession("user:password@localhost:22") {
      ...
    }

Inside the closure you can execute remote commands, access remote file content, upload and download files, create tunnels.

If your connection settings were set with the help of default configuration (see "Configuration options" section),
then you can omit the **URL** parameter:

    remoteSession {
      ...
    }

Furthermore, it is possible to override the default values in each session by directly assigning `host`, `username`, `password` and `port` properties:

    remoteSession {

      host = 'localhost'
      username = 'user2'
      password = '654321'
      port = 2222

      ...

    }

The **SSH**'s **URL** can be also assigned from withing the remote session declaration, like so:

    remoteSession {

      url = 'user2:654321@localhost:2222'

      ...

    }

The actual connection to the remote host will be executed upon the first command or file access, and, naturally, the connection will be
automatically closed after the code block terminates.

You can explicitly call `connect` or `disconnect` methods to control this behavior:

    remoteSession {

      // explicitly call connect
      connect()

      // do some stuff
      ...

      // explicitly disconnect
      disconnect()

      // explicitly connect again
      connect()

      ...

    }

In the next section, we will see how to execute remote commands.

### Executing commands

The simplest way to execute a command within a remote session is by using the `exec` method that just takes a command string:

    remoteSession {
      exec 'ls -la'
    }

You can also pass a list of commands in an array:

    exec([
     'ls -la',
     'date'
    ])

The `exec` behavior can also be controlled with additional named parameters given to the method. For example, in order
to hide commands output, you can use the following syntax:

    exec(command: 'ls –la', showOutput: false)

The additional Parameter names are specified in the "Configuration options" section for the `execOptions`. They can all
be used to override default settings for specific commands.

In the same way, you can also define common parameters for a block of commands passed as an array:

    exec(showOutput: false, command: [
     'ls -la',
     'date'
    ])

Also you can get access to command output, exit code and exception thrown during command execution. This can be useful
for implementing logic based on a result returned by the remote command and/or parsing of the output. For example,

    def result = exec(command: '/usr/bin/mycmd', failOnError: false, showOutput: false)
    if (result.exitStatus == 1) {
      result.output.eachLine { line ->
        if (line.contains('WARNING')) {
          throw new RuntimeException("Warning!!!")
        }
      }
    }

Two additional methods that you can use around your commands are `prefix` and `suffix`. They are similar to using the `prefix`
and `suffix` options in `execOptions` or named parameters to `exec` method.

    prefix("sudo") {
      exec 'ls -la'
      exec 'df -h'
    }

And with `suffix`:

    suffix(">> output.log") {
      exec 'ls -la'
      exec 'df -h'
      exec 'date'
      exec 'facter'
    }
 
### File uploading/downloading

The simplest way to modify a remote text file content is by using `remoteFile` method, which returns a remote
file object instance, and assign some string to the `text` property:

    remoteFile('/etc/yum.repos.d/puppet.repo').text = '''
      [puppet]
      name=Puppet Labs Packages
      baseurl=http://yum.puppetlabs.com/el/$releasever/products/$basearch/
      enabled=0
      gpgcheck=0
    '''

Each line of the input string will be trimmed before it's copied to the remote file.
For text file downloading you can just read the `text` property:

    println remoteFile('/etc/yum.repos.d/puppet.repo').text

Uploading of a single file can be done in the following way:

    scp "$buildDir/test.file", '/tmp/test.file'

This method only works for file uploading (from local environment to remote). You can also write the example above
in a more verbose form with the help of closures:

    scp {
      from { localFile "$buildDir/test.file" }
      into { remoteFile '/tmp/test.file' }
    }

A whole directory can be uploaded by using the `remoteDir` and `localDir` methods of `scp`.

    scp {
      from { localDir "$buildDir/application" }
      into { remoteDir '/var/bea/domain/application' }
    }

In similar fashion, you can download directories and files:

    scp {
      from { remoteDir '/etc/nginx' }
      into { localDir "$buildDir/nginx" }
    }

You can also copy multiple sources into multiple targets:

    scp {
      from {
        localDir "$buildDir/doc"
        localFile "$buildDir/readme.txt"
        localFile "$buildDir/license/license.txt"
      }
      into {
        remoteDir '/var/server/application'
        remoteDir '/repo/company/application'
      }
    }

During any upload/download operation, local and remote directories will be created automatically.

### Tunneling

If inside your build script you need to get access to a remote server that is not visible directly from the local
machine, then you can create a tunnel to that server by using the `tunnel` method:

    tunnel('1.2.3.4', 8080) { int localPort ->
      ...
    }

All code executed within the closure passed to the tunnel method will have access to a server tunnel running on `localhost`
and randomly selected `localPort`, which is passed as a parameter to the closure. Inside that tunnel code you can, for
example, deploy a web application or send some **HTTP** command to remote server:

    tunnel('1.2.3.4', 8080) { int localPort ->
      def result = new URL("http://localhost:${localPort}/flushCache").text
      if (result == 'OK') {
        println "Cache is flushed!"
      } else {
        throw new RuntimeException(result)
      }
    }

The tunnel will be closed upon closure completion.
Also, you can define a local port yourself in the following way:

    tunnel(7070, '1.2.3.4', 8080) {
      def result = new URL("http://localhost:7070/flushCache").text
      ...
    }

### Configuration options

The following list gives an overview of the available configuration options:

 - `defaultHost`, `defaultUser`, `defaultPassword`, `defaultPort` (defaults to 22) - Default host, user name, password or port to use in remote connection in case they are not specified in some other way (through `url`, `host`, `port`, `user` or `password` properties inside the `remoteSession` method).
 - `defaultKeyFile` - Default key file to use in remote connection in case it is not specified through the `keyFile` property inside the `remoteSession` method.
 - `failOnError` (defaults to true) - If set to true, failed remote commands and file operations will throw an exception.
 - `verbose` (defaults to false) - If set to true, the library produces more debug output.

The `sshOptions` may also contain a nested `execOptions` structure, which defines remote command execution (see
"Executing commands" section) options. It has the following properties:

 - `showOutput` (defaults to true) - If set to true, remote command output is printed.
 - `showCommand` (defaults to true) - If set to true, remote command is printed.
 - `maxWait` (defaults to 0) - Number of milliseconds to wait for command to finish. If it is set to 0, then library will wait forever.
 - `succeedOnExitStatus` (defaults to 0) - Exit code that indicates commands success. If command returns different exit code, then build will fail.
 - `outputFile` - File, to which to send command's output.
 - `appendFile` (defaults to false) - If outputFile is specified, then this option indicates if data should be appended or file should be created from scratch.
 - `failOnError` (defaults to true) - If set to true, failed remote commands will fail the build.
 - `verbose` (defaults to false) - If set to true, library produces more debug output.
 - `prefix` - String to prepend to each executed command, for example, "`sudo`".
 - `suffix` - String to append to each executed command, for example, "`>> output.log`".

There is also a nested `scpOptions` structure, which defines remote file copying options (see "File uploading/downloading"
section). It has the following properties:

 - `failOnError` (defaults to true) - If set to true, failed file operations will fail the build.
 - `showProgress` (defaults to false) - If set to true, library shows additional information regarding file upload/download progress.
 - `verbose` (defaults to false) - If set to true, library produces more debug output.

### Advanced usage

#### Creating a `SshDslEngine` instance

If you need to embed `sshoogr` into your own **DSL** or another library you may need to use internal classes instead of default static methods. The main library's classes are `SshDslEngine` and `SshOptions`, which need to be imported before the library can be used:
    
    import com.aestasit.ssh.dsl.SshDslEngine
    import com.aestasit.ssh.SshOptions

To create a simple instance of the engine with the default options you can just use the following instruction:

    def engine = new SshDslEngine(new SshOptions())
    
The `engine` instance gives access to the `remoteSession` method.     

#### Populating `SshOptions`

A more verbose example of creating a `SshOptions` object can be found below:

    import com.aestasit.ssh.log.SysOutLogger

    ...

    options = new SshOptions()
    options.with {

      logger = new SysOutLogger()

      defaultHost = '127.0.0.1'
      defaultUser = 'user1'
      defaultPassword = '123456'
      defaultPort = 2233

      reuseConnection = true
      trustUnknownHosts = true

      execOptions.with {
        showOutput = true
        failOnError = false
        succeedOnExitStatus = 0
        maxWait = 30000
        outputFile = new File("output.file")
        appendFile = true
      }

      scpOptions.with {
        verbose = true
        showProgress = true
      }

    }
=======
# sshoogr

## Overview

The `sshoogr` is a **Groovy**-based **DSL** library for working with remote servers through **SSH**. The **DSL** allows:

- connecting,
- executing remote commands,
- copying files and directories,
- creating tunnels in a simple and concise way.

The library was jointly developed by **Aestas/IT** (http://aestasit.com) and **NetCompany A/S** (http://www.netcompany.com/) to support the quickly growing company's operations and hosting department.

### Using `sshoogr` in Groovy scripts

The easiest way to use `sshoogr` in a **Groovy** script is by importing the dependency using [Grape](http://groovy.codehaus.org/Grape).

    @Grab('com.aestasit.infrastructure.sshoogr:sshoogr:0.9.15')
    import static com.aestasit.ssh.DefaultSsh.*

The entry point for using the **DSL** is the `remoteSession` method, which accepts an **SSH** **URL** and a closure with **Groovy** or **DSL** code:

    remoteSession('user2:654321@localhost:2222') {
      exec 'rm -rf /tmp/*'
      exec 'touch /var/lock/my.pid'
      remoteFile('/var/my.conf').text = "enabled=true"
    }

For more use cases, please refer to the following sections or to the `examples` folder in this repository.

### Remote connections

The `remoteSession` method accepts an **SSH** **URL** and a closure, for example:

    remoteSession("user:password@localhost:22") {
      ...
    }

Inside the closure you can execute remote commands, access remote file content, upload and download files, create tunnels.

If your connection settings were set with the help of default configuration (see "Configuration options" section),
then you can omit the **URL** parameter:

    remoteSession {
      ...
    }

Furthermore, it is possible to override the default values in each session by directly assigning `host`, `username`, `password` and `port` properties:

    remoteSession {

      host = 'localhost'
      username = 'user2'
      password = '654321'
      port = 2222

      ...

    }

The **SSH**'s **URL** can be also assigned from withing the remote session declaration, like so:

    remoteSession {

      url = 'user2:654321@localhost:2222'

      ...

    }

The actual connection to the remote host will be executed upon the first command or file access, and, naturally, the connection will be
automatically closed after the code block terminates.

You can explicitly call `connect` or `disconnect` methods to control this behavior:

    remoteSession {

      // explicitly call connect
      connect()

      // do some stuff
      ...

      // explicitly disconnect
      disconnect()

      // explicitly connect again
      connect()

      ...

    }

In the next section, we will see how to execute remote commands.

### Executing commands

The simplest way to execute a command within a remote session is by using the `exec` method that just takes a command string:

    remoteSession {
      exec 'ls -la'
    }

You can also pass a list of commands in an array:

    exec([
     'ls -la',
     'date'
    ])

The `exec` behavior can also be controlled with additional named parameters given to the method. For example, in order
to hide commands output, you can use the following syntax:

    exec(command: 'ls –la', showOutput: false)

The additional Parameter names are specified in the "Configuration options" section for the `execOptions`. They can all
be used to override default settings for specific commands.

In the same way, you can also define common parameters for a block of commands passed as an array:

    exec(showOutput: false, command: [
     'ls -la',
     'date'
    ])

Also you can get access to command output, exit code and exception thrown during command execution. This can be useful
for implementing logic based on a result returned by the remote command and/or parsing of the output. For example,

    def result = exec(command: '/usr/bin/mycmd', failOnError: false, showOutput: false)
    if (result.exitStatus == 1) {
      result.output.eachLine { line ->
        if (line.contains('WARNING')) {
          throw new RuntimeException("Warning!!!")
        }
      }
    }

Two additional methods that you can use around your commands are `prefix` and `suffix`. They are similar to using the `prefix`
and `suffix` options in `execOptions` or named parameters to `exec` method.

    prefix("sudo") {
      exec 'ls -la'
      exec 'df -h'
    }

And with `suffix`:

    suffix(">> output.log") {
      exec 'ls -la'
      exec 'df -h'
      exec 'date'
      exec 'facter'
    }
 
### File uploading/downloading

The simplest way to modify a remote text file content is by using `remoteFile` method, which returns a remote
file object instance, and assign some string to the `text` property:

    remoteFile('/etc/yum.repos.d/puppet.repo').text = '''
      [puppet]
      name=Puppet Labs Packages
      baseurl=http://yum.puppetlabs.com/el/$releasever/products/$basearch/
      enabled=0
      gpgcheck=0
    '''

Each line of the input string will be trimmed before it's copied to the remote file.
For text file downloading you can just read the `text` property:

    println remoteFile('/etc/yum.repos.d/puppet.repo').text

Uploading of a single file can be done in the following way:

    scp "$buildDir/test.file", '/tmp/test.file'

This method only works for file uploading (from local environment to remote). You can also write the example above
in a more verbose form with the help of closures:

    scp {
      from { localFile "$buildDir/test.file" }
      into { remoteFile '/tmp/test.file' }
    }

A whole directory can be uploaded by using the `remoteDir` and `localDir` methods of `scp`.

    scp {
      from { localDir "$buildDir/application" }
      into { remoteDir '/var/bea/domain/application' }
    }

In similar fashion, you can download directories and files:

    scp {
      from { remoteDir '/etc/nginx' }
      into { localDir "$buildDir/nginx" }
    }

You can also copy multiple sources into multiple targets:

    scp {
      from {
        localDir "$buildDir/doc"
        localFile "$buildDir/readme.txt"
        localFile "$buildDir/license/license.txt"
      }
      into {
        remoteDir '/var/server/application'
        remoteDir '/repo/company/application'
      }
    }

During any upload/download operation, local and remote directories will be created automatically.

### Tunneling

If inside your build script you need to get access to a remote server that is not visible directly from the local
machine, then you can create a tunnel to that server by using the `tunnel` method:

    tunnel('1.2.3.4', 8080) { int localPort ->
      ...
    }

All code executed within the closure passed to the tunnel method will have access to a server tunnel running on `localhost`
and randomly selected `localPort`, which is passed as a parameter to the closure. Inside that tunnel code you can, for
example, deploy a web application or send some **HTTP** command to remote server:

    tunnel('1.2.3.4', 8080) { int localPort ->
      def result = new URL("http://localhost:${localPort}/flushCache").text
      if (result == 'OK') {
        println "Cache is flushed!"
      } else {
        throw new RuntimeException(result)
      }
    }

The tunnel will be closed upon closure completion.
Also, you can define a local port yourself in the following way:

    tunnel(7070, '1.2.3.4', 8080) {
      def result = new URL("http://localhost:7070/flushCache").text
      ...
    }

### Configuration options

The following list gives an overview of the available configuration options:

 - `defaultHost`, `defaultUser`, `defaultPassword`, `defaultPort` (defaults to 22) - Default host, user name, password or port to use in remote connection in case they are not specified in some other way (through `url`, `host`, `port`, `user` or `password` properties inside the `remoteSession` method).
 - `defaultKeyFile` - Default key file to use in remote connection in case it is not specified through the `keyFile` property inside the `remoteSession` method.
 - `failOnError` (defaults to true) - If set to true, failed remote commands and file operations will throw an exception.
 - `verbose` (defaults to false) - If set to true, the library produces more debug output.

The `sshOptions` may also contain a nested `execOptions` structure, which defines remote command execution (see
"Executing commands" section) options. It has the following properties:

 - `showOutput` (defaults to true) - If set to true, remote command output is printed.
 - `showCommand` (defaults to true) - If set to true, remote command is printed.
 - `maxWait` (defaults to 0) - Number of milliseconds to wait for command to finish. If it is set to 0, then library will wait forever.
 - `succeedOnExitStatus` (defaults to 0) - Exit code that indicates commands success. If command returns different exit code, then build will fail.
 - `outputFile` - File, to which to send command's output.
 - `appendFile` (defaults to false) - If outputFile is specified, then this option indicates if data should be appended or file should be created from scratch.
 - `failOnError` (defaults to true) - If set to true, failed remote commands will fail the build.
 - `verbose` (defaults to false) - If set to true, library produces more debug output.
 - `prefix` - String to prepend to each executed command, for example, "`sudo`".
 - `suffix` - String to append to each executed command, for example, "`>> output.log`".

There is also a nested `scpOptions` structure, which defines remote file copying options (see "File uploading/downloading"
section). It has the following properties:

 - `failOnError` (defaults to true) - If set to true, failed file operations will fail the build.
 - `showProgress` (defaults to false) - If set to true, library shows additional information regarding file upload/download progress.
 - `verbose` (defaults to false) - If set to true, library produces more debug output.

### Advanced usage

#### Creating a `SshDslEngine` instance

If you need to embed `sshoogr` into your own **DSL** or another library you may need to use internal classes instead of default static methods. The main library's classes are `SshDslEngine` and `SshOptions`, which need to be imported before the library can be used:
    
    import com.aestasit.ssh.dsl.SshDslEngine
    import com.aestasit.ssh.SshOptions

To create a simple instance of the engine with the default options you can just use the following instruction:

    def engine = new SshDslEngine(new SshOptions())
    
The `engine` instance gives access to the `remoteSession` method.     

#### Populating `SshOptions`

A more verbose example of creating a `SshOptions` object can be found below:

    import com.aestasit.ssh.log.SysOutLogger

    ...

    options = new SshOptions()
    options.with {

      logger = new SysOutLogger()

      defaultHost = '127.0.0.1'
      defaultUser = 'user1'
      defaultPassword = '123456'
      defaultPort = 2233

      reuseConnection = true
      trustUnknownHosts = true

      execOptions.with {
        showOutput = true
        failOnError = false
        succeedOnExitStatus = 0
        maxWait = 30000
        outputFile = new File("output.file")
        appendFile = true
      }

      scpOptions.with {
        verbose = true
        showProgress = true
      }

    }

[![Bitdeli Badge](https://d2weczhvl823v0.cloudfront.net/aestasit/sshoogr/trend.png)](https://bitdeli.com/free "Bitdeli Badge")
>>>>>>> e0da839f
<|MERGE_RESOLUTION|>--- conflicted
+++ resolved
@@ -1,4 +1,3 @@
-<<<<<<< HEAD
 # sshoogr
 
 ## Overview
@@ -17,7 +16,7 @@
 The easiest way to use `sshoogr` in a **Groovy** script is by importing the dependency using [Grape](http://groovy.codehaus.org/Grape).
 
     @Grab('com.aestasit.infrastructure.sshoogr:sshoogr:0.9.15')
-    import static com.aestasit.ssh.DefaulSsh.*
+    import static com.aestasit.ssh.DefaultSsh.*
 
 The entry point for using the **DSL** is the `remoteSession` method, which accepts an **SSH** **URL** and a closure with **Groovy** or **DSL** code:
 
@@ -324,332 +323,3 @@
       }
 
     }
-=======
-# sshoogr
-
-## Overview
-
-The `sshoogr` is a **Groovy**-based **DSL** library for working with remote servers through **SSH**. The **DSL** allows:
-
-- connecting,
-- executing remote commands,
-- copying files and directories,
-- creating tunnels in a simple and concise way.
-
-The library was jointly developed by **Aestas/IT** (http://aestasit.com) and **NetCompany A/S** (http://www.netcompany.com/) to support the quickly growing company's operations and hosting department.
-
-### Using `sshoogr` in Groovy scripts
-
-The easiest way to use `sshoogr` in a **Groovy** script is by importing the dependency using [Grape](http://groovy.codehaus.org/Grape).
-
-    @Grab('com.aestasit.infrastructure.sshoogr:sshoogr:0.9.15')
-    import static com.aestasit.ssh.DefaultSsh.*
-
-The entry point for using the **DSL** is the `remoteSession` method, which accepts an **SSH** **URL** and a closure with **Groovy** or **DSL** code:
-
-    remoteSession('user2:654321@localhost:2222') {
-      exec 'rm -rf /tmp/*'
-      exec 'touch /var/lock/my.pid'
-      remoteFile('/var/my.conf').text = "enabled=true"
-    }
-
-For more use cases, please refer to the following sections or to the `examples` folder in this repository.
-
-### Remote connections
-
-The `remoteSession` method accepts an **SSH** **URL** and a closure, for example:
-
-    remoteSession("user:password@localhost:22") {
-      ...
-    }
-
-Inside the closure you can execute remote commands, access remote file content, upload and download files, create tunnels.
-
-If your connection settings were set with the help of default configuration (see "Configuration options" section),
-then you can omit the **URL** parameter:
-
-    remoteSession {
-      ...
-    }
-
-Furthermore, it is possible to override the default values in each session by directly assigning `host`, `username`, `password` and `port` properties:
-
-    remoteSession {
-
-      host = 'localhost'
-      username = 'user2'
-      password = '654321'
-      port = 2222
-
-      ...
-
-    }
-
-The **SSH**'s **URL** can be also assigned from withing the remote session declaration, like so:
-
-    remoteSession {
-
-      url = 'user2:654321@localhost:2222'
-
-      ...
-
-    }
-
-The actual connection to the remote host will be executed upon the first command or file access, and, naturally, the connection will be
-automatically closed after the code block terminates.
-
-You can explicitly call `connect` or `disconnect` methods to control this behavior:
-
-    remoteSession {
-
-      // explicitly call connect
-      connect()
-
-      // do some stuff
-      ...
-
-      // explicitly disconnect
-      disconnect()
-
-      // explicitly connect again
-      connect()
-
-      ...
-
-    }
-
-In the next section, we will see how to execute remote commands.
-
-### Executing commands
-
-The simplest way to execute a command within a remote session is by using the `exec` method that just takes a command string:
-
-    remoteSession {
-      exec 'ls -la'
-    }
-
-You can also pass a list of commands in an array:
-
-    exec([
-     'ls -la',
-     'date'
-    ])
-
-The `exec` behavior can also be controlled with additional named parameters given to the method. For example, in order
-to hide commands output, you can use the following syntax:
-
-    exec(command: 'ls –la', showOutput: false)
-
-The additional Parameter names are specified in the "Configuration options" section for the `execOptions`. They can all
-be used to override default settings for specific commands.
-
-In the same way, you can also define common parameters for a block of commands passed as an array:
-
-    exec(showOutput: false, command: [
-     'ls -la',
-     'date'
-    ])
-
-Also you can get access to command output, exit code and exception thrown during command execution. This can be useful
-for implementing logic based on a result returned by the remote command and/or parsing of the output. For example,
-
-    def result = exec(command: '/usr/bin/mycmd', failOnError: false, showOutput: false)
-    if (result.exitStatus == 1) {
-      result.output.eachLine { line ->
-        if (line.contains('WARNING')) {
-          throw new RuntimeException("Warning!!!")
-        }
-      }
-    }
-
-Two additional methods that you can use around your commands are `prefix` and `suffix`. They are similar to using the `prefix`
-and `suffix` options in `execOptions` or named parameters to `exec` method.
-
-    prefix("sudo") {
-      exec 'ls -la'
-      exec 'df -h'
-    }
-
-And with `suffix`:
-
-    suffix(">> output.log") {
-      exec 'ls -la'
-      exec 'df -h'
-      exec 'date'
-      exec 'facter'
-    }
- 
-### File uploading/downloading
-
-The simplest way to modify a remote text file content is by using `remoteFile` method, which returns a remote
-file object instance, and assign some string to the `text` property:
-
-    remoteFile('/etc/yum.repos.d/puppet.repo').text = '''
-      [puppet]
-      name=Puppet Labs Packages
-      baseurl=http://yum.puppetlabs.com/el/$releasever/products/$basearch/
-      enabled=0
-      gpgcheck=0
-    '''
-
-Each line of the input string will be trimmed before it's copied to the remote file.
-For text file downloading you can just read the `text` property:
-
-    println remoteFile('/etc/yum.repos.d/puppet.repo').text
-
-Uploading of a single file can be done in the following way:
-
-    scp "$buildDir/test.file", '/tmp/test.file'
-
-This method only works for file uploading (from local environment to remote). You can also write the example above
-in a more verbose form with the help of closures:
-
-    scp {
-      from { localFile "$buildDir/test.file" }
-      into { remoteFile '/tmp/test.file' }
-    }
-
-A whole directory can be uploaded by using the `remoteDir` and `localDir` methods of `scp`.
-
-    scp {
-      from { localDir "$buildDir/application" }
-      into { remoteDir '/var/bea/domain/application' }
-    }
-
-In similar fashion, you can download directories and files:
-
-    scp {
-      from { remoteDir '/etc/nginx' }
-      into { localDir "$buildDir/nginx" }
-    }
-
-You can also copy multiple sources into multiple targets:
-
-    scp {
-      from {
-        localDir "$buildDir/doc"
-        localFile "$buildDir/readme.txt"
-        localFile "$buildDir/license/license.txt"
-      }
-      into {
-        remoteDir '/var/server/application'
-        remoteDir '/repo/company/application'
-      }
-    }
-
-During any upload/download operation, local and remote directories will be created automatically.
-
-### Tunneling
-
-If inside your build script you need to get access to a remote server that is not visible directly from the local
-machine, then you can create a tunnel to that server by using the `tunnel` method:
-
-    tunnel('1.2.3.4', 8080) { int localPort ->
-      ...
-    }
-
-All code executed within the closure passed to the tunnel method will have access to a server tunnel running on `localhost`
-and randomly selected `localPort`, which is passed as a parameter to the closure. Inside that tunnel code you can, for
-example, deploy a web application or send some **HTTP** command to remote server:
-
-    tunnel('1.2.3.4', 8080) { int localPort ->
-      def result = new URL("http://localhost:${localPort}/flushCache").text
-      if (result == 'OK') {
-        println "Cache is flushed!"
-      } else {
-        throw new RuntimeException(result)
-      }
-    }
-
-The tunnel will be closed upon closure completion.
-Also, you can define a local port yourself in the following way:
-
-    tunnel(7070, '1.2.3.4', 8080) {
-      def result = new URL("http://localhost:7070/flushCache").text
-      ...
-    }
-
-### Configuration options
-
-The following list gives an overview of the available configuration options:
-
- - `defaultHost`, `defaultUser`, `defaultPassword`, `defaultPort` (defaults to 22) - Default host, user name, password or port to use in remote connection in case they are not specified in some other way (through `url`, `host`, `port`, `user` or `password` properties inside the `remoteSession` method).
- - `defaultKeyFile` - Default key file to use in remote connection in case it is not specified through the `keyFile` property inside the `remoteSession` method.
- - `failOnError` (defaults to true) - If set to true, failed remote commands and file operations will throw an exception.
- - `verbose` (defaults to false) - If set to true, the library produces more debug output.
-
-The `sshOptions` may also contain a nested `execOptions` structure, which defines remote command execution (see
-"Executing commands" section) options. It has the following properties:
-
- - `showOutput` (defaults to true) - If set to true, remote command output is printed.
- - `showCommand` (defaults to true) - If set to true, remote command is printed.
- - `maxWait` (defaults to 0) - Number of milliseconds to wait for command to finish. If it is set to 0, then library will wait forever.
- - `succeedOnExitStatus` (defaults to 0) - Exit code that indicates commands success. If command returns different exit code, then build will fail.
- - `outputFile` - File, to which to send command's output.
- - `appendFile` (defaults to false) - If outputFile is specified, then this option indicates if data should be appended or file should be created from scratch.
- - `failOnError` (defaults to true) - If set to true, failed remote commands will fail the build.
- - `verbose` (defaults to false) - If set to true, library produces more debug output.
- - `prefix` - String to prepend to each executed command, for example, "`sudo`".
- - `suffix` - String to append to each executed command, for example, "`>> output.log`".
-
-There is also a nested `scpOptions` structure, which defines remote file copying options (see "File uploading/downloading"
-section). It has the following properties:
-
- - `failOnError` (defaults to true) - If set to true, failed file operations will fail the build.
- - `showProgress` (defaults to false) - If set to true, library shows additional information regarding file upload/download progress.
- - `verbose` (defaults to false) - If set to true, library produces more debug output.
-
-### Advanced usage
-
-#### Creating a `SshDslEngine` instance
-
-If you need to embed `sshoogr` into your own **DSL** or another library you may need to use internal classes instead of default static methods. The main library's classes are `SshDslEngine` and `SshOptions`, which need to be imported before the library can be used:
-    
-    import com.aestasit.ssh.dsl.SshDslEngine
-    import com.aestasit.ssh.SshOptions
-
-To create a simple instance of the engine with the default options you can just use the following instruction:
-
-    def engine = new SshDslEngine(new SshOptions())
-    
-The `engine` instance gives access to the `remoteSession` method.     
-
-#### Populating `SshOptions`
-
-A more verbose example of creating a `SshOptions` object can be found below:
-
-    import com.aestasit.ssh.log.SysOutLogger
-
-    ...
-
-    options = new SshOptions()
-    options.with {
-
-      logger = new SysOutLogger()
-
-      defaultHost = '127.0.0.1'
-      defaultUser = 'user1'
-      defaultPassword = '123456'
-      defaultPort = 2233
-
-      reuseConnection = true
-      trustUnknownHosts = true
-
-      execOptions.with {
-        showOutput = true
-        failOnError = false
-        succeedOnExitStatus = 0
-        maxWait = 30000
-        outputFile = new File("output.file")
-        appendFile = true
-      }
-
-      scpOptions.with {
-        verbose = true
-        showProgress = true
-      }
-
-    }
-
-[![Bitdeli Badge](https://d2weczhvl823v0.cloudfront.net/aestasit/sshoogr/trend.png)](https://bitdeli.com/free "Bitdeli Badge")
->>>>>>> e0da839f
